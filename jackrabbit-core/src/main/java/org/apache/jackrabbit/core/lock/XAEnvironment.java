/*
 * Licensed to the Apache Software Foundation (ASF) under one or more
 * contributor license agreements.  See the NOTICE file distributed with
 * this work for additional information regarding copyright ownership.
 * The ASF licenses this file to You under the Apache License, Version 2.0
 * (the "License"); you may not use this file except in compliance with
 * the License.  You may obtain a copy of the License at
 *
 *      http://www.apache.org/licenses/LICENSE-2.0
 *
 * Unless required by applicable law or agreed to in writing, software
 * distributed under the License is distributed on an "AS IS" BASIS,
 * WITHOUT WARRANTIES OR CONDITIONS OF ANY KIND, either express or implied.
 * See the License for the specific language governing permissions and
 * limitations under the License.
 */
package org.apache.jackrabbit.core.lock;

import org.apache.jackrabbit.core.TransactionException;
import org.apache.jackrabbit.core.NodeImpl;
import org.apache.jackrabbit.core.SessionImpl;
<<<<<<< HEAD
import org.apache.jackrabbit.core.id.NodeId;
=======
import org.apache.jackrabbit.core.NodeId;
import org.apache.jackrabbit.core.WorkspaceImpl;
>>>>>>> cdc4c72d
import org.slf4j.Logger;
import org.slf4j.LoggerFactory;

import javax.jcr.RepositoryException;
import javax.jcr.Workspace;
import javax.jcr.lock.LockException;
import java.util.Map;
import java.util.HashMap;
import java.util.List;
import java.util.ArrayList;

/**
 * Encapsulates operations that happen in an XA environment.
 */
class XAEnvironment {

    /**
     * Logger instance for this class
     */
    private static final Logger log = LoggerFactory.getLogger(XAEnvironment.class);

    private static final int STATUS_PREPARING = 1;
    private static final int STATUS_PREPARED = 2;
    private static final int STATUS_COMMITTING = 3;
    private static final int STATUS_COMMITTED = 4;
    private static final int STATUS_ROLLING_BACK = 5;
    private static final int STATUS_ROLLED_BACK = 6;

    /**
     * Global lock manager.
     */
    private final LockManagerImpl lockMgr;

    /**
     * Map of locked nodes, indexed by their (internal) id.
     */
    private final Map<NodeId, XALockInfo> lockedNodesMap =
            new HashMap<NodeId, XALockInfo>();

    /**
     * Map of unlocked nodes, indexed by their (internal) id.
     */
    private final Map<NodeId, XALockInfo> unlockedNodesMap =
            new HashMap<NodeId, XALockInfo>();

    /**
     * List of lock/unlock operations.
     */
    private final List<XALockInfo> operations = new ArrayList<XALockInfo>();

    /**
     * Operation index.
     */
    private int opIndex;

    /**
     * Current status.
     */
    private int status;

    /**
     * Create a new instance of this class.
     * @param lockMgr global lock manager
     */
    public XAEnvironment(LockManagerImpl lockMgr) {
        this.lockMgr = lockMgr;
    }

    /**
     * Reset this environment.
     */
    public void reset() {
        lockedNodesMap.clear();
        unlockedNodesMap.clear();
        operations.clear();
        opIndex = 0;
    }

    /**
     * Lock some node.
     * @param node node to lock
     * @param isDeep <code>true</code> to deep lock this node;
     *               <code>false</code> otherwise
     * @param isSessionScoped <code>true</code> if lock should be session scoped;
     *                        <code>false</code> otherwise
     * @throws LockException if node is already locked
     * @throws RepositoryException if an error occurs
     */
    public AbstractLockInfo lock(NodeImpl node, boolean isDeep, boolean isSessionScoped)
            throws LockException, RepositoryException {
        return lock(node, isDeep, isSessionScoped, AbstractLockInfo.TIMEOUT_INFINITE, null);
    }

    /**
     * Lock some node.
     * @param node node to lock
     * @param isDeep <code>true</code> to deep lock this node;
     *               <code>false</code> otherwise
     * @param isSessionScoped <code>true</code> if lock should be session scoped;
     *                        <code>false</code> otherwise
     * @param timeoutHint
     * @param ownerInfo
     * @throws LockException if node is already locked
     * @throws RepositoryException if an error occurs
     */
    public AbstractLockInfo lock(NodeImpl node, boolean isDeep, boolean isSessionScoped, long timeoutHint, String ownerInfo)
            throws LockException, RepositoryException {

        NodeId id = node.getNodeId();

        // check negative set first
        XALockInfo info = unlockedNodesMap.get(id);
        if (info != null) {
            // if settings are compatible, this is effectively a no-op
            if (info.deep == isDeep && info.sessionScoped == isSessionScoped) {
                unlockedNodesMap.remove(id);
                operations.remove(info);
                return lockMgr.getLockInfo(id);
            }
        }

        // verify node is not already locked.
        if (isLocked(node)) {
            throw new LockException("Node locked.");
        }

        // create a new lock info for this node
        String lockOwner = (ownerInfo != null) ? ownerInfo : node.getSession().getUserID();
        info = new XALockInfo(node, new LockToken(id), isSessionScoped, isDeep, lockOwner);
        SessionImpl session = (SessionImpl) node.getSession();
        info.setLockHolder(session);
        info.setLive(true);

        LockManagerImpl.getSessionLockManager(session).lockTokenAdded(info.lockToken.toString());
        lockedNodesMap.put(id, info);
        operations.add(info);

        return info;
    }

    /**
     * Unlock some node.
     * @param node node to unlock
     * @throws LockException if the node is not locked
     * @throws RepositoryException if an error occurs
     */
    public void unlock(NodeImpl node) throws LockException, RepositoryException {
        NodeId id = node.getNodeId();

        // check positive set first
        AbstractLockInfo info = lockedNodesMap.get(id);
        if (info != null) {
            lockedNodesMap.remove(id);
            operations.remove(info);
            info.setLive(false);
        } else {
            info = getLockInfo(node);
            if (info == null || !info.getId().equals(id)) {
                throw new LockException("Node not locked.");
            } else if (!info.isLockHolder(node.getSession())) {
                throw new LockException("Node not locked by this session.");
            }
            XALockInfo xaInfo = new XALockInfo(node, info);
            unlockedNodesMap.put(id, xaInfo);
            operations.add(xaInfo);
        }

    }

    /**
     * Return a flag indicating whether the specified node is locked.
     * @return <code>true</code> if this node is locked;
     *         <code>false</code> otherwise
     * @throws RepositoryException if an error occurs
     */
    public boolean isLocked(NodeImpl node) throws RepositoryException {
        return getLockInfo(node) != null;
    }

    /**
     * Return the most appropriate lock information for a node. This is either
     * the lock info for the node itself, if it is locked, or a lock info for
     * one of its parents, if that one is deep locked.
     * @param node node
     * @return LockInfo lock info or <code>null</code> if node is not locked
     * @throws RepositoryException if an error occurs
     */
    public AbstractLockInfo getLockInfo(NodeImpl node) throws RepositoryException {
        NodeId id = node.getNodeId();

        // check negative set
        if (unlockedNodesMap.containsKey(id)) {
            return null;
        }

        // check positive set, iteratively ascending in hierarchy
        if (!lockedNodesMap.isEmpty()) {
            NodeImpl current = node;
            for (;;) {
                XALockInfo info = lockedNodesMap.get(current.getId());
                if (info != null) {
                    if (info.getId().equals(id) || info.deep) {
                        return info;
                    }
                    break;
                }
                if (current.getDepth() == 0) {
                    break;
                }
                current = (NodeImpl) current.getParent();
            }
        }
        // ask parent
        return lockMgr.getLockInfo(id);
    }

    /**
     * Returns all <code>AbstractLockInfo</code>s associated with the specified
     * session.
     * @param session session
     * @return an array of <code>AbstractLockInfo</code>s
     * @throws RepositoryException if an error occurs
     */
    public AbstractLockInfo[] getLockInfos(SessionImpl session)
            throws RepositoryException {

        ArrayList<AbstractLockInfo> result = new ArrayList<AbstractLockInfo>();

        // get lock informations from global lock manager first
        AbstractLockInfo[] infos = lockMgr.getLockInfos(session);
        for (int i = 0; i < infos.length; i++) {
            AbstractLockInfo info = infos[i];
            // check negative set
            if (!unlockedNodesMap.containsKey(info.getId())) {
                result.add(info);
            }
        }

        // add 'uncommitted' lock informations
        result.addAll(lockedNodesMap.values());

        return (AbstractLockInfo[]) result.toArray(new AbstractLockInfo[result.size()]);
    }

    /**
     * Add lock token to this environment.
<<<<<<< HEAD
     * @param session
     * @param lt lock token
     * @throws RepositoryException
=======
     * @param session 
     * @param lt lock token
     * @throws RepositoryException 
>>>>>>> cdc4c72d
     */
    public void addLockToken(SessionImpl session, String lt) throws RepositoryException {
        try {
            LockToken lockToken = LockToken.parse(lt);
            NodeImpl node = (NodeImpl) session.getItemManager().getItem(lockToken.getId());
            AbstractLockInfo info = getLockInfo(node);
            if (info != null) {
<<<<<<< HEAD
                if (info.isLockHolder(session)) {
                    // nothing to do
                } else if (info.getLockHolder() == null) {
=======
                if (info.getLockHolder() == null) {
>>>>>>> cdc4c72d
                    info.setLockHolder(session);
                } else {
                    String msg = "Cannot add lock token: lock already held by other session.";
                    log.warn(msg);
                    throw new LockException(msg);
                }
            }
            // inform SessionLockManager
            getSessionLockManager(session).lockTokenAdded(lt);
        } catch (IllegalArgumentException e) {
            String msg = "Bad lock token: " + e.getMessage();
            log.warn(msg);
            throw new LockException(msg);
        }
    }

    /**
     * Remove lock token from this environment.
<<<<<<< HEAD
     * @param session
     * @param lt lock token
     * @throws RepositoryException
=======
     * @param session 
     * @param lt lock token
     * @throws RepositoryException 
>>>>>>> cdc4c72d
     */
    public void removeLockToken(SessionImpl session, String lt) throws RepositoryException {
        try {
            LockToken lockToken = LockToken.parse(lt);

            NodeImpl node = (NodeImpl) session.getItemManager().getItem(lockToken.getId());
            AbstractLockInfo info = getLockInfo(node);
            if (info != null) {
<<<<<<< HEAD
                if (info.isLockHolder(session)) {
                    info.setLockHolder(null);
                } else if (info.getLockHolder() == null) {
                    // nothing to do
=======
                if (session == info.getLockHolder()) {
                    info.setLockHolder(null);
>>>>>>> cdc4c72d
                } else {
                    String msg = "Cannot remove lock token: lock held by other session.";
                    log.warn(msg);
                    throw new LockException(msg);
                }
            }
            // inform SessionLockManager
            getSessionLockManager(session).lockTokenRemoved(lt);
        } catch (IllegalArgumentException e) {
            String msg = "Bad lock token: " + e.getMessage();
            log.warn(msg);
            throw new LockException(msg);
        }
    }

    static SessionLockManager getSessionLockManager(SessionImpl session) throws RepositoryException {
<<<<<<< HEAD
        Workspace wsp = session.getWorkspace();
=======
        WorkspaceImpl wsp = (WorkspaceImpl) session.getWorkspace();
>>>>>>> cdc4c72d
        return (SessionLockManager) wsp.getLockManager();
    }

    /**
     * Prepare update. Locks global lock manager and feeds all lock/
     * unlock operations.
     */
    public void prepare() throws TransactionException {
        status = STATUS_PREPARING;
        if (!operations.isEmpty()) {
            lockMgr.beginUpdate();

            try {
                while (opIndex < operations.size()) {
                    try {
                        XALockInfo info = operations.get(opIndex);
                        info.update();
                    } catch (RepositoryException e) {
                        throw new TransactionException("Unable to update.", e);
                    }
                    opIndex++;
                }
            } finally {
                if (opIndex < operations.size()) {
                    while (opIndex > 0) {
                        try {
                            XALockInfo info = operations.get(opIndex - 1);
                            info.undo();
                        } catch (RepositoryException e) {
                            log.error("Unable to undo lock operation.", e);
                        }
                        opIndex--;
                    }
                    lockMgr.cancelUpdate();
                }
            }
        }
        status = STATUS_PREPARED;
    }

    /**
     * Commit changes. This will finish the update and unlock the
     * global lock manager.
     */
    public void commit() {
        int oldStatus = status;

        status = STATUS_COMMITTING;
        if (oldStatus == STATUS_PREPARED) {
            if (!operations.isEmpty()) {
                lockMgr.endUpdate();
                reset();
            }
        }
        status = STATUS_COMMITTED;
    }

    /**
     * Rollback changes. This will undo all updates and unlock the
     * global lock manager.
     */
    public void rollback() {
        int oldStatus = status;

        status = STATUS_ROLLING_BACK;
        if (oldStatus == STATUS_PREPARED) {
            if (!operations.isEmpty()) {
                while (opIndex > 0) {
                    try {
                        XALockInfo info = operations.get(opIndex - 1);
                        info.undo();
                    } catch (RepositoryException e) {
                        log.error("Unable to undo lock operation.", e);
                    }
                    opIndex--;
                }
                lockMgr.cancelUpdate();
                reset();
            }
        }
        status = STATUS_ROLLED_BACK;
    }

    /**
     * Return a flag indicating whether a lock info belongs to a different
     * XA environment.
     */
    public boolean differentXAEnv(AbstractLockInfo info) {
        if (info instanceof XALockInfo) {
            XALockInfo lockInfo = (XALockInfo) info;
            return lockInfo.getXAEnv() != this;
        }
        return true;
    }

    /**
     * Information about a lock used inside transactions.
     */
    class XALockInfo extends AbstractLockInfo {

        /**
         * Node being locked/unlocked.
         */
        private final NodeImpl node;

        /**
         * Flag indicating whether this info belongs to a unlock operation.
         */
        private boolean isUnlock;

        /**
         * Create a new instance of this class.
         * @param lockToken     lock token
         * @param sessionScoped whether lock token is session scoped
         * @param deep          whether lock is deep
         * @param lockOwner     owner of lock
         */
        public XALockInfo(NodeImpl node, LockToken lockToken,
                          boolean sessionScoped, boolean deep, String lockOwner) {

            this(node, lockToken, sessionScoped, deep, lockOwner,
                    TIMEOUT_INFINITE);
        }

        /**
         * Create a new instance of this class.
         * @param lockToken     lock token
         * @param sessionScoped whether lock token is session scoped
         * @param deep          whether lock is deep
         * @param lockOwner     owner of lock
         */
        public XALockInfo(NodeImpl node, LockToken lockToken,
                          boolean sessionScoped, boolean deep, String lockOwner,
                          long timeoutHint) {

            super(lockToken, sessionScoped, deep, lockOwner, timeoutHint);
            this.node = node;
        }

        /**
         * Create a new instance of this class. Used to signal an
         * unlock operation on some existing lock information.
         */
        public XALockInfo(NodeImpl node, AbstractLockInfo info) {
            super(info.lockToken, info.sessionScoped, info.deep, info.lockOwner, info.getSecondsRemaining());

            this.node = node;
            this.isUnlock = true;
        }

        /**
         * Return a flag indicating whether this info belongs to a unlock operation.
         * @return <code>true</code> if this info belongs to an unlock operation;
         *         otherwise <code>false</code>
         */
        public boolean isUnlock() {
            return isUnlock;
        }

        /**
         * Do operation.
         */
        public void update() throws LockException, RepositoryException {
            if (isUnlock) {
                lockMgr.internalUnlock(node);
            } else {
                AbstractLockInfo internalLock = lockMgr.internalLock(node, deep, sessionScoped, getSecondsRemaining(), lockOwner);
                AbstractLockInfo xaEnvLock = getLockInfo(node);
                // Check if the lockToken has been removed in the transaction ...
                if (xaEnvLock != null && xaEnvLock.getLockHolder() == null) {
                    internalLock.setLockHolder(null);
                }
            }
        }

        /**
         * Undo operation.
         */
        public void undo() throws LockException, RepositoryException {
            if (isUnlock) {
                lockMgr.internalLock(node, deep, sessionScoped, getSecondsRemaining(), lockOwner);
            } else {
                lockMgr.internalUnlock(node);
            }
        }

        /**
         * Return parent environment.
         */
        public XAEnvironment getXAEnv() {
            return XAEnvironment.this;
        }

        /**
         * {@inheritDoc}
         * <p/>
         * As long as the XA environment is neither committed nor rolled back,
         * associated lock information is subject to change.
         */
        public boolean mayChange() {
            if (status != STATUS_COMMITTED
                    && status != STATUS_ROLLED_BACK) {
                return true;
            }
            return super.mayChange();
        }
    }
}<|MERGE_RESOLUTION|>--- conflicted
+++ resolved
@@ -19,12 +19,8 @@
 import org.apache.jackrabbit.core.TransactionException;
 import org.apache.jackrabbit.core.NodeImpl;
 import org.apache.jackrabbit.core.SessionImpl;
-<<<<<<< HEAD
-import org.apache.jackrabbit.core.id.NodeId;
-=======
 import org.apache.jackrabbit.core.NodeId;
 import org.apache.jackrabbit.core.WorkspaceImpl;
->>>>>>> cdc4c72d
 import org.slf4j.Logger;
 import org.slf4j.LoggerFactory;
 
@@ -61,19 +57,17 @@
     /**
      * Map of locked nodes, indexed by their (internal) id.
      */
-    private final Map<NodeId, XALockInfo> lockedNodesMap =
-            new HashMap<NodeId, XALockInfo>();
+    private final Map lockedNodesMap = new HashMap();
 
     /**
      * Map of unlocked nodes, indexed by their (internal) id.
      */
-    private final Map<NodeId, XALockInfo> unlockedNodesMap =
-            new HashMap<NodeId, XALockInfo>();
+    private final Map unlockedNodesMap = new HashMap();
 
     /**
      * List of lock/unlock operations.
      */
-    private final List<XALockInfo> operations = new ArrayList<XALockInfo>();
+    private final List operations = new ArrayList();
 
     /**
      * Operation index.
@@ -136,7 +130,7 @@
         NodeId id = node.getNodeId();
 
         // check negative set first
-        XALockInfo info = unlockedNodesMap.get(id);
+        LockInfo info = (LockInfo) unlockedNodesMap.get(id);
         if (info != null) {
             // if settings are compatible, this is effectively a no-op
             if (info.deep == isDeep && info.sessionScoped == isSessionScoped) {
@@ -153,7 +147,7 @@
 
         // create a new lock info for this node
         String lockOwner = (ownerInfo != null) ? ownerInfo : node.getSession().getUserID();
-        info = new XALockInfo(node, new LockToken(id), isSessionScoped, isDeep, lockOwner);
+        info = new LockInfo(node, new LockToken(id), isSessionScoped, isDeep, lockOwner);
         SessionImpl session = (SessionImpl) node.getSession();
         info.setLockHolder(session);
         info.setLive(true);
@@ -175,7 +169,7 @@
         NodeId id = node.getNodeId();
 
         // check positive set first
-        AbstractLockInfo info = lockedNodesMap.get(id);
+        AbstractLockInfo info = (LockInfo) lockedNodesMap.get(id);
         if (info != null) {
             lockedNodesMap.remove(id);
             operations.remove(info);
@@ -184,12 +178,12 @@
             info = getLockInfo(node);
             if (info == null || !info.getId().equals(id)) {
                 throw new LockException("Node not locked.");
-            } else if (!info.isLockHolder(node.getSession())) {
+            } else if (info.getLockHolder() != node.getSession()) {
                 throw new LockException("Node not locked by this session.");
             }
-            XALockInfo xaInfo = new XALockInfo(node, info);
-            unlockedNodesMap.put(id, xaInfo);
-            operations.add(xaInfo);
+            info = new LockInfo(node, info);
+            unlockedNodesMap.put(id, info);
+            operations.add(info);
         }
 
     }
@@ -201,7 +195,8 @@
      * @throws RepositoryException if an error occurs
      */
     public boolean isLocked(NodeImpl node) throws RepositoryException {
-        return getLockInfo(node) != null;
+        AbstractLockInfo info = getLockInfo(node);
+        return info != null;
     }
 
     /**
@@ -224,7 +219,7 @@
         if (!lockedNodesMap.isEmpty()) {
             NodeImpl current = node;
             for (;;) {
-                XALockInfo info = lockedNodesMap.get(current.getId());
+                LockInfo info = (LockInfo) lockedNodesMap.get(current.getId());
                 if (info != null) {
                     if (info.getId().equals(id) || info.deep) {
                         return info;
@@ -250,10 +245,9 @@
      */
     public AbstractLockInfo[] getLockInfos(SessionImpl session)
             throws RepositoryException {
-
-        ArrayList<AbstractLockInfo> result = new ArrayList<AbstractLockInfo>();
-
-        // get lock informations from global lock manager first
+        ArrayList result = new ArrayList();
+
+        // get lock infos from global lock manager first
         AbstractLockInfo[] infos = lockMgr.getLockInfos(session);
         for (int i = 0; i < infos.length; i++) {
             AbstractLockInfo info = infos[i];
@@ -263,7 +257,7 @@
             }
         }
 
-        // add 'uncommitted' lock informations
+        // add 'uncommitted' lock infos
         result.addAll(lockedNodesMap.values());
 
         return (AbstractLockInfo[]) result.toArray(new AbstractLockInfo[result.size()]);
@@ -271,15 +265,9 @@
 
     /**
      * Add lock token to this environment.
-<<<<<<< HEAD
-     * @param session
-     * @param lt lock token
-     * @throws RepositoryException
-=======
      * @param session 
      * @param lt lock token
      * @throws RepositoryException 
->>>>>>> cdc4c72d
      */
     public void addLockToken(SessionImpl session, String lt) throws RepositoryException {
         try {
@@ -287,13 +275,7 @@
             NodeImpl node = (NodeImpl) session.getItemManager().getItem(lockToken.getId());
             AbstractLockInfo info = getLockInfo(node);
             if (info != null) {
-<<<<<<< HEAD
-                if (info.isLockHolder(session)) {
-                    // nothing to do
-                } else if (info.getLockHolder() == null) {
-=======
                 if (info.getLockHolder() == null) {
->>>>>>> cdc4c72d
                     info.setLockHolder(session);
                 } else {
                     String msg = "Cannot add lock token: lock already held by other session.";
@@ -312,15 +294,9 @@
 
     /**
      * Remove lock token from this environment.
-<<<<<<< HEAD
-     * @param session
-     * @param lt lock token
-     * @throws RepositoryException
-=======
      * @param session 
      * @param lt lock token
      * @throws RepositoryException 
->>>>>>> cdc4c72d
      */
     public void removeLockToken(SessionImpl session, String lt) throws RepositoryException {
         try {
@@ -329,15 +305,8 @@
             NodeImpl node = (NodeImpl) session.getItemManager().getItem(lockToken.getId());
             AbstractLockInfo info = getLockInfo(node);
             if (info != null) {
-<<<<<<< HEAD
-                if (info.isLockHolder(session)) {
-                    info.setLockHolder(null);
-                } else if (info.getLockHolder() == null) {
-                    // nothing to do
-=======
                 if (session == info.getLockHolder()) {
                     info.setLockHolder(null);
->>>>>>> cdc4c72d
                 } else {
                     String msg = "Cannot remove lock token: lock held by other session.";
                     log.warn(msg);
@@ -354,11 +323,7 @@
     }
 
     static SessionLockManager getSessionLockManager(SessionImpl session) throws RepositoryException {
-<<<<<<< HEAD
-        Workspace wsp = session.getWorkspace();
-=======
         WorkspaceImpl wsp = (WorkspaceImpl) session.getWorkspace();
->>>>>>> cdc4c72d
         return (SessionLockManager) wsp.getLockManager();
     }
 
@@ -374,7 +339,7 @@
             try {
                 while (opIndex < operations.size()) {
                     try {
-                        XALockInfo info = operations.get(opIndex);
+                        LockInfo info = (LockInfo) operations.get(opIndex);
                         info.update();
                     } catch (RepositoryException e) {
                         throw new TransactionException("Unable to update.", e);
@@ -385,7 +350,7 @@
                 if (opIndex < operations.size()) {
                     while (opIndex > 0) {
                         try {
-                            XALockInfo info = operations.get(opIndex - 1);
+                            LockInfo info = (LockInfo) operations.get(opIndex - 1);
                             info.undo();
                         } catch (RepositoryException e) {
                             log.error("Unable to undo lock operation.", e);
@@ -428,7 +393,7 @@
             if (!operations.isEmpty()) {
                 while (opIndex > 0) {
                     try {
-                        XALockInfo info = operations.get(opIndex - 1);
+                        LockInfo info = (LockInfo) operations.get(opIndex - 1);
                         info.undo();
                     } catch (RepositoryException e) {
                         log.error("Unable to undo lock operation.", e);
@@ -447,8 +412,8 @@
      * XA environment.
      */
     public boolean differentXAEnv(AbstractLockInfo info) {
-        if (info instanceof XALockInfo) {
-            XALockInfo lockInfo = (XALockInfo) info;
+        if (info instanceof LockInfo) {
+            LockInfo lockInfo = (LockInfo) info;
             return lockInfo.getXAEnv() != this;
         }
         return true;
@@ -457,7 +422,7 @@
     /**
      * Information about a lock used inside transactions.
      */
-    class XALockInfo extends AbstractLockInfo {
+    class LockInfo extends AbstractLockInfo {
 
         /**
          * Node being locked/unlocked.
@@ -476,11 +441,10 @@
          * @param deep          whether lock is deep
          * @param lockOwner     owner of lock
          */
-        public XALockInfo(NodeImpl node, LockToken lockToken,
-                          boolean sessionScoped, boolean deep, String lockOwner) {
-
-            this(node, lockToken, sessionScoped, deep, lockOwner,
-                    TIMEOUT_INFINITE);
+        public LockInfo(NodeImpl node, LockToken lockToken,
+                        boolean sessionScoped, boolean deep, String lockOwner) {
+
+            this(node, lockToken, sessionScoped, deep, lockOwner, TIMEOUT_INFINITE);
         }
 
         /**
@@ -490,9 +454,9 @@
          * @param deep          whether lock is deep
          * @param lockOwner     owner of lock
          */
-        public XALockInfo(NodeImpl node, LockToken lockToken,
-                          boolean sessionScoped, boolean deep, String lockOwner,
-                          long timeoutHint) {
+        public LockInfo(NodeImpl node, LockToken lockToken,
+                        boolean sessionScoped, boolean deep, String lockOwner,
+                        long timeoutHint) {
 
             super(lockToken, sessionScoped, deep, lockOwner, timeoutHint);
             this.node = node;
@@ -502,7 +466,7 @@
          * Create a new instance of this class. Used to signal an
          * unlock operation on some existing lock information.
          */
-        public XALockInfo(NodeImpl node, AbstractLockInfo info) {
+        public LockInfo(NodeImpl node, AbstractLockInfo info) {
             super(info.lockToken, info.sessionScoped, info.deep, info.lockOwner, info.getSecondsRemaining());
 
             this.node = node;
