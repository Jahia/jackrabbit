/*
 * Licensed to the Apache Software Foundation (ASF) under one or more
 * contributor license agreements.  See the NOTICE file distributed with
 * this work for additional information regarding copyright ownership.
 * The ASF licenses this file to You under the Apache License, Version 2.0
 * (the "License"); you may not use this file except in compliance with
 * the License.  You may obtain a copy of the License at
 *
 *      http://www.apache.org/licenses/LICENSE-2.0
 *
 * Unless required by applicable law or agreed to in writing, software
 * distributed under the License is distributed on an "AS IS" BASIS,
 * WITHOUT WARRANTIES OR CONDITIONS OF ANY KIND, either express or implied.
 * See the License for the specific language governing permissions and
 * limitations under the License.
 */
package org.apache.jackrabbit.core.security.authentication;

import java.io.IOException;
import java.security.Principal;
import java.util.LinkedHashSet;
import java.util.Map;
import java.util.Set;

import javax.jcr.Credentials;
import javax.jcr.GuestCredentials;
import javax.jcr.RepositoryException;
import javax.jcr.Session;
import javax.jcr.SimpleCredentials;
import javax.security.auth.Subject;
import javax.security.auth.callback.Callback;
import javax.security.auth.callback.CallbackHandler;
import javax.security.auth.callback.NameCallback;
import javax.security.auth.callback.UnsupportedCallbackException;
import javax.security.auth.login.FailedLoginException;
import javax.security.auth.login.LoginException;
import javax.security.auth.spi.LoginModule;

import org.apache.jackrabbit.api.security.principal.PrincipalIterator;
import org.apache.jackrabbit.core.config.LoginModuleConfig;
import org.apache.jackrabbit.core.security.SecurityConstants;
import org.apache.jackrabbit.core.security.principal.PrincipalProvider;
import org.apache.jackrabbit.core.security.principal.PrincipalProviderRegistry;
import org.slf4j.Logger;
import org.slf4j.LoggerFactory;

/**
 * <code>AbstractLoginModule</code> provides the means for the common
 * authentication tasks within the Repository.
 * <p/>
 * On successful authentication it associates the credentials to principals
 * using the {@link PrincipalProvider} configured for this LoginModule<p />
 * Jackrabbit distinguishes between Login and Impersonation dispatching the
 * the correspoding Repository/Session methods to
 * {@link #authenticate(java.security.Principal, javax.jcr.Credentials)} and
 * {@link #impersonate(java.security.Principal, javax.jcr.Credentials)}, respectively.
 * <br>
 * This LoginModule implements default behavior for either method.
 *
 * @see LoginModule
 */
public abstract class AbstractLoginModule implements LoginModule {

    private static final Logger log = LoggerFactory.getLogger(AbstractLoginModule.class);

    private static final String KEY_CREDENTIALS = "org.apache.jackrabbit.credentials";
    private static final String KEY_LOGIN_NAME = "javax.security.auth.login.name";

    /**
     * The name of the login module configuration option providing the name
     * of the SimpleCredentials attribute used to identify a pre-authenticated
     * login.
     *
     * @see #isPreAuthenticated(Credentials)
     */
    private static final String PRE_AUTHENTICATED_ATTRIBUTE_OPTION = "trust_credentials_attribute";

    private String principalProviderClassName;
    private boolean initialized;

    protected String adminId;
    protected String anonymousId;

    /**
     * The name of the credentials attribute providing a hint that the
     * credentials should be taken as is and the user requesting access
     * has already been authenticated outside of this LoginModule.
     *
     * @see #getPreAuthAttributeName()
     */
    private String preAuthAttributeName;


    protected CallbackHandler callbackHandler;

    protected Principal principal;
    protected SimpleCredentials credentials;
    protected Subject subject;
    protected PrincipalProvider principalProvider;

    protected Map sharedState;

    /**
     * Initialize this LoginModule and sets the following fields for later usage:
     * <ul>
     * <li>{@link PrincipalProvider} for user-{@link Principal} resolution.</li>
     * <li>{@link LoginModuleConfig#PARAM_ADMIN_ID} option is evaluated</li>
     * <li>{@link LoginModuleConfig#PARAM_ANONYMOUS_ID} option is evaluated</li>
     * </ul>
     * Implementations are called via
     * {@link #doInit(CallbackHandler, Session, Map)} to implement
     * additional initalization
     *
     * @param subject         the <code>Subject</code> to be authenticated. <p>
     * @param callbackHandler a <code>CallbackHandler</code> for communicating
     *                        with the end user (prompting for usernames and
     *                        passwords, for example). <p>
     * @param sharedState     state shared with other configured
     *                        LoginModules.<p>
     * @param options         options specified in the login <code>Configuration</code>
     *                        for this particular <code>LoginModule</code>.
     * @see LoginModule#initialize(Subject, CallbackHandler, Map, Map)
     * @see #doInit(CallbackHandler, Session, Map)
     * @see #isInitialized()
     */
    public void initialize(Subject subject, CallbackHandler callbackHandler,
                           Map<String,?> sharedState, Map<String,?> options) {
        // common jaas state variables
        this.callbackHandler = callbackHandler;
        this.subject = subject;
        this.sharedState = sharedState;

        // initialize the login module
        try {
            log.debug("Initalize LoginModule: ");
            RepositoryCallback repositoryCb = new RepositoryCallback();
            callbackHandler.handle(new Callback[]{repositoryCb});

            PrincipalProviderRegistry registry = repositoryCb.getPrincipalProviderRegistry();
            // check if the class name of a PrincipalProvider implementation
            // is present with the module configuration.
            if (options.containsKey(LoginModuleConfig.PARAM_PRINCIPAL_PROVIDER_CLASS)) {
                Object pcOption = options.get(LoginModuleConfig.PARAM_PRINCIPAL_PROVIDER_CLASS);
                if (pcOption != null) {
                    principalProviderClassName = pcOption.toString();
                }
            }
            if (principalProviderClassName != null) {
                principalProvider = registry.getProvider(principalProviderClassName);
            }
            if (principalProvider == null) {
                principalProvider = registry.getDefault();
                if (principalProvider == null) {
                    return; // abort. not even a default principal provider
                }
            }
            log.debug("- PrincipalProvider -> '" + principalProvider.getClass().getName() + "'");

            // call implementation for additional setup
            doInit(callbackHandler, repositoryCb.getSession(), options);

            // adminId: if not present in options -> retrieve from callback
            if (options.containsKey(LoginModuleConfig.PARAM_ADMIN_ID)) {
                adminId = (String) options.get(LoginModuleConfig.PARAM_ADMIN_ID);
            }
            if (adminId == null) {
                adminId = repositoryCb.getAdminId();
            }
            // anonymousId: if not present in options -> retrieve from callback
            if (options.containsKey(LoginModuleConfig.PARAM_ANONYMOUS_ID)) {
                anonymousId = (String) options.get(LoginModuleConfig.PARAM_ANONYMOUS_ID);
            }
            if (anonymousId == null) {
                anonymousId = repositoryCb.getAnonymousId();
            }
            // trusted credentials attribute name (may be missing to not
            // support) (normalized to null aka missing aka unset if an empty
            // string)
            preAuthAttributeName = (String) options.get(PRE_AUTHENTICATED_ATTRIBUTE_OPTION);
            if (preAuthAttributeName != null
                && preAuthAttributeName.length() == 0) {
                preAuthAttributeName = null;
            }

            //log config values for debug
            if (log.isDebugEnabled()) {
                for (String option : options.keySet()) {
                    log.debug("- Option: " + option + " -> '" + options.get(option) + "'");
                }
            }
            initialized = (this.subject != null);

        } catch (Exception e) {
            log.error("LoginModule failed to initialize.", e);
        }
    }

    /**
     * Implementations may set-up their own state.
     *
     * @param callbackHandler as passed by {@link javax.security.auth.login.LoginContext}
     * @param session         to security-workspace of Jackrabbit
     * @param options         options from Logini config
     * @throws LoginException in case initialization failes
     */
    protected abstract void doInit(CallbackHandler callbackHandler,
                                   Session session,
                                   Map options) throws LoginException;


    /**
     * Returns <code>true</code> if this module has been successfully initialized.
     *
     * @return <code>true</code> if this module has been successfully initialized.
     * @see LoginModule#initialize(Subject, CallbackHandler, Map, Map)
     */
    protected boolean isInitialized() {
        return initialized;
    }

    /**
     * Method to authenticate a <code>Subject</code> (phase 1).<p/>
     * The login is devided into 3 Phases:<p/>
     *
     * <b>1) User-ID resolution</b><br>
     * In a first step it is tried to resolve a User-ID for further validation.
     * As for JCR the identification is marked with the {@link Credentials}
     * interface, credentials are accessed in this phase.<br>
     * If no User-ID can be found, anonymous access is granted with the ID of
     * the anonymous user (as defined in the security configuration).
     * Anonymous access can be switched off removing the configuration entry.
     * <br> This implementation uses two helper-methods, which allow for
     * customization:
     * <ul>
     * <li>{@link #getCredentials()}</li> and
     * <li>{@link #getUserID(Credentials)}</li>
     * </ul>
     * <p/>
     *
     * <b>2) User-Principal resolution </b><br>
     * In a second step it is tested, if the resolved User-ID belongs to a User
     * known to the system, i.e. if the {@link PrincipalProvider} has a principal
     * for the given ID and the principal can be found via
     * {@link PrincipalProvider#findPrincipals(String)}.<br>
     * The provider implemenation can be set by the configuration option with the
     * name {@link LoginModuleConfig#PARAM_PRINCIPAL_PROVIDER_CLASS principal_provider.class}.
     * If the option is missing, the system default prinvipal provider will
     * be used.<p/>
     *
     * <b>3) Verification</b><br>
     * There are four cases, how the User-ID can be verfied:
     * The login is anonymous, preauthenticated or the login is the result of
     * an impersonation request (see {@link javax.jcr.Session#impersonate(Credentials)}
     * or of a login to the Repository ({@link javax.jcr.Repository#login(Credentials)}).
     * The concrete implementation of the LoginModule is responsible for all
     * four cases:
     * <ul>
     * <li>{@link #isAnonymous(Credentials)}</li>
     * <li>{@link #isPreAuthenticated(Credentials)}</li>
     * <li>{@link #authenticate(Principal, Credentials)}</li>
     * <li>{@link #impersonate(Principal, Credentials)}</li>
     * </ul>
     *
     * Under the following conditions, the login process is aborted and the
     * module is marked to be ignored:
     * <ul>
     * <li>No User-ID could be resolve, and anyonymous access is switched off</li>
     * <li>No Principal is found for the User-ID resolved</li>
     * </ul>
     *
     * Under the follwoing conditions, the login process is marked to be invalid
     * by throwing an LoginException:
     * <ul>
     * <li>It is an impersonation request, but the impersonator is not allowed
     * to impersonate to the requested User-ID</li>
     * <li>The user tries to login, but the Credentials can not be verified.</li>
     * </ul>
     * <p/>
     * The LoginModule keeps the Credentials and the Principal as instance fields,
     * to mark that login has been successfull.
     *
     * @return true if the authentication succeeded, or false if this
     *         <code>LoginModule</code> should be ignored.
     * @throws LoginException if the authentication fails
     * @see javax.security.auth.spi.LoginModule#login()
     * @see #getCredentials()
     * @see #getUserID(Credentials)
     * @see #getImpersonatorSubject(Credentials)
     */
    public boolean login() throws LoginException {
        if (!isInitialized()) {
            log.warn("Unable to perform login: initialization not completed.");
            return false;
        }

        // check the availability and validity of Credentials
        Credentials creds = getCredentials();
        if (creds == null) {
            log.debug("No credentials available -> try default (anonymous) authentication.");
<<<<<<< HEAD
        } else if (!supportsCredentials(creds)) {
            log.debug("Unsupported credentials implementation : " + creds.getClass().getName());
            return false;
=======
>>>>>>> 44214840
        }
        
        try {
            Principal userPrincipal = getPrincipal(creds);
            if (userPrincipal == null) {
                // unknown principal or a Group-principal
                log.debug("Unknown User -> ignore.");
                return false;
            }
            boolean authenticated;
            // test for anonymous, pre-authentication, impersonation or common authentication.
            if (isAnonymous(creds) || isPreAuthenticated(creds)) {
                authenticated = true;
            } else if (isImpersonation(creds)) {
                authenticated = impersonate(userPrincipal, creds);
            } else {
                authenticated = authenticate(userPrincipal, creds);
            }

            // process authenticated user
            if (authenticated) {
                if (creds instanceof SimpleCredentials) {
                    credentials = (SimpleCredentials) creds;
                } else {
                    credentials = new SimpleCredentials(getUserID(creds), new char[0]);
                }
                principal = userPrincipal;
                return true;
            }
        } catch (RepositoryException e) {
            log.error("Login failed:", e);
        }
        return false;
    }

    /**
     * Method to commit the authentication process (phase 2).
     * <p/>
     * This method is called if the LoginContext's overall authentication
     * succeeded (the relevant REQUIRED, REQUISITE, SUFFICIENT and OPTIONAL
     * LoginModules succeeded).
     * <p/>
     * If this LoginModule's own authentication attempt succeeded (checked
     * by retrieving the private state saved by the <code>login</code> method),
     * then this method associates relevant Principals and Credentials with the
     * <code>Subject</code> located in the <code>LoginModule</code>.  If this
     * LoginModule's own authentication attempted failed, then this method
     * removes/destroys any state that was originally saved.
     * <p/>
     * The login is considers as succeeded if the credentials field is set. If
     * there is no principal set the login is considered as ignored.
     * <p/>
     * The implementation stores the principal associated to the UserID and all
     * the Groups it is member of with the Subject and in addition adds an
     * instance of (#link SimpleCredentials} to the Subject's public credentials.
     *
     * @return true if this method succeeded, or false if this
     *         <code>LoginModule</code> should be ignored.
     * @throws LoginException if the commit fails
     * @see javax.security.auth.spi.LoginModule#commit()
     */
    public boolean commit() throws LoginException {
        //check login-state
        if (credentials == null) {
            abort();
        }
        if (!isInitialized() || principal == null) {
            return false;
        }

        Set<Principal> principals = getPrincipals();
        subject.getPrincipals().addAll(principals);
        subject.getPublicCredentials().add(credentials);
        return true;
    }

    /**
     * Method to abort the authentication process (phase 2).
     * <p/>
     * <p> This method is called if the LoginContext's overall authentication
     * failed. (the relevant REQUIRED, REQUISITE, SUFFICIENT and OPTIONAL
     * LoginModules did not succeed).
     * <p/>
     * <p> If this LoginModule's own authentication attempt succeeded (checked
     * by retrieving the private state saved by the <code>login</code> method),
     * then this method cleans up any state that was originally saved.
     * <p/>
     * <p/>
     *
     * @return true if this method succeeded, or false if this
     *         <code>LoginModule</code> should be ignored.
     * @throws LoginException if the abort fails
     * @see javax.security.auth.spi.LoginModule#abort()
     */
    public boolean abort() throws LoginException {
        if (!isInitialized()) {
            return false;
        } else {
            sharedState.remove(KEY_CREDENTIALS);
            callbackHandler = null;
            principal = null;
            credentials = null;
            return logout();
        }
    }

    /**
     * @return <code>true</code> if this method succeeded,
     * or <code>false</code> if this <code>LoginModule</code> should be ignored.
     * @throws LoginException if the logout fails
     * @see javax.security.auth.spi.LoginModule#logout()
     */
    public boolean logout() throws LoginException {
        Set<Principal> thisPrincipals = subject.getPrincipals();
        Set<SimpleCredentials> thisCredentials = subject.getPublicCredentials(SimpleCredentials.class);
        if (thisPrincipals == null || thisCredentials == null
                || thisPrincipals.isEmpty() || thisCredentials.isEmpty()) {
            return false;
        } else {
            thisPrincipals.clear();
            thisCredentials.clear();
            return true;
        }
    }

    /**
     * @param principal Principal used to retrieve the <code>Authentication</code>
     * object.
     * @param credentials Credentials used for the authentication.
     * @return <code>true</code> if Credentails authenticate,
     *         <code>false</code> if no <code>Authentication</code> can handle
     *         the given <code>Credentials</code>
     * @throws javax.security.auth.login.FailedLoginException
     *          if the authentication failed.
     * @throws RepositoryException If another error occurs.
     * @see AbstractLoginModule#getAuthentication(java.security.Principal, javax.jcr.Credentials)
     * @see AbstractLoginModule#authenticate(java.security.Principal, javax.jcr.Credentials)
     */
    protected boolean authenticate(Principal principal, Credentials credentials)
            throws FailedLoginException, RepositoryException {

        Authentication auth = getAuthentication(principal, credentials);
        if (auth == null) {
            return false;
        } else if (auth.authenticate(credentials)) {
            return true;
        }
        throw new FailedLoginException();
    }

    /**
     * Test if the current request is an Impersonation attempt. The default
     * implementation returns <code>true</code> if an
     * {@link #getImpersonatorSubject(Credentials) subject} for the
     * impersonation can be retrieved.<p/>
     *
     * @param credentials potentially containing impersonation data
     * @return true if this is an impersonation attempt
     * @see #getImpersonatorSubject(Credentials)
     */
    protected boolean isImpersonation(Credentials credentials) {
        return getImpersonatorSubject(credentials) != null;
    }

    /**
     * Handles the impersonation of given Credentials.
     *
     * @param principal Principal to impersonate.
     * @param credentials Credentials used to create the impersonation subject.
     * @return false, if there is no User to impersonate,
     *         true if impersonation is allowed
     * @throws LoginException If credentials don't allow to impersonate to principal.
     * @throws RepositoryException If another error occurs.
     */
    protected abstract boolean impersonate(Principal principal, Credentials credentials)
            throws RepositoryException, LoginException;

    /**
     * Retrieve the <code>Authentication</code>.
     *
     * @param principal A principal.
     * @param creds The Credentials used for the login.
     * @return Authentication object for the given principal / credentials.
     * @throws RepositoryException If an error occurs.
     */
    protected abstract Authentication getAuthentication(Principal principal, Credentials creds)
            throws RepositoryException;

    /**
     * Method tries to acquire an Impersonator in the follwing order:
     * <ul>
     * <li> Try to access it from the {@link Credentials} via {@link SimpleCredentials#getAttribute(String)}</li>
     * <li> Ask CallbackHandler for Impersonator with use of {@link ImpersonationCallback}.</li>
     * </ul>
     *
     * @param credentials which, may contain an impersonation Subject
     * @return impersonation subject or null if non contained
     * @see #login()
     * @see #impersonate(java.security.Principal, javax.jcr.Credentials)
     */
    protected Subject getImpersonatorSubject(Credentials credentials) {
        Subject impersonator = null;
        if (credentials == null) {
            try {
                ImpersonationCallback impers = new ImpersonationCallback();
                callbackHandler.handle(new Callback[]{impers});
                impersonator = impers.getImpersonator();
            } catch (UnsupportedCallbackException e) {
                log.warn(e.getCallback().getClass().getName() + " not supported: Unable to perform Impersonation.");
            } catch (IOException e) {
                log.error("Impersonation-Callback failed: " + e.getMessage() + ": Unable to perform Impersonation.");
            }
        } else if (credentials instanceof SimpleCredentials) {
            SimpleCredentials sc = (SimpleCredentials) credentials;
            impersonator = (Subject) sc.getAttribute(SecurityConstants.IMPERSONATOR_ATTRIBUTE);
        }
        return impersonator;
    }

    /**
     * Method tries to resolve the {@link Credentials} used for login. It takes
     * authentication-extension of an already authenticated {@link Subject} into
     * accout.
     * <p/>
     * Therefore the credentials are retrieved as follows:
     * <ol>
     * <li>Test if the shared state contains credentials.</li>
     * <li>Ask CallbackHandler for Credentials with using a {@link
     * CredentialsCallback}. Expects {@link CredentialsCallback#getCredentials}
     * to return an instance of {@link Credentials}.</li>
     * <li>Ask the Subject for its public <code>SimpleCredentials</code> see
     * {@link Subject#getPublicCredentials(Class)}, thus enabling to
     * preauthenticate the Subject.</li>
     * </ol>
     *
     * @return Credentials or null if not found
     * @see #login()
     */
    protected Credentials getCredentials() {
        Credentials credentials = null;
        if (sharedState.containsKey(KEY_CREDENTIALS)) {
            credentials = (Credentials) sharedState.get(KEY_CREDENTIALS);
        } else {
            try {
                CredentialsCallback callback = new CredentialsCallback();
                callbackHandler.handle(new Callback[]{callback});
                credentials = callback.getCredentials();
                if (credentials != null && supportsCredentials(credentials)) {
                    sharedState.put(KEY_CREDENTIALS, credentials);                    
                }
            } catch (UnsupportedCallbackException e) {
                log.warn("Credentials-Callback not supported try Name-Callback");
            } catch (IOException e) {
                log.error("Credentials-Callback failed: " + e.getMessage() + ": try Name-Callback");
            }
        }
        // if still no credentials -> try to retrieve them from the subject.
        if (null == credentials) {
            // try if subject contains SimpleCredentials
            Set<SimpleCredentials> preAuthCreds = subject.getPublicCredentials(SimpleCredentials.class);
            if (!preAuthCreds.isEmpty()) {
                credentials = preAuthCreds.iterator().next();
            }
        }
        if (null == credentials) {
            // try if subject contains GuestCredentials
            Set<GuestCredentials> preAuthCreds = subject.getPublicCredentials(GuestCredentials.class);
            if (!preAuthCreds.isEmpty()) {
                credentials = preAuthCreds.iterator().next();
            }
        }
        return credentials;
    }

    /**
     * Return a flag indicating whether the credentials are supported by
     * this login module. Default implementation supports
     * {@link SimpleCredentials} and {@link GuestCredentials}.
     *
     * @param creds credentials
     * @return <code>true</code> if the credentials are supported;
     *         <code>false</code> otherwise
     */
    protected boolean supportsCredentials(Credentials creds) {
        return creds instanceof SimpleCredentials ||
            creds instanceof GuestCredentials;
    }

    /**
     * Method supports tries to acquire a UserID in the follwing order:
     * <ol>
     * <li>If passed credentials are {@link GuestCredentials} the anonymous user id
     * is returned.</li>
     * <li>Try to access it from the {@link Credentials} via {@link
     * SimpleCredentials#getUserID()}</li>
     * <li>Ask CallbackHandler for User-ID with use of {@link NameCallback}.</li>
     * <li>Test if the 'sharedState' contains a login name.</li>
     * <li>Fallback: return the anonymous UserID.</li>
     * </ol>
     *
     * @param credentials which, may contain a User-ID
     * @return The userId retrieved from the credentials or by any other means
     * described above.
     * @see #login()
     */
    protected String getUserID(Credentials credentials) {
        String userId = null;
        if (credentials != null) {
            if (credentials instanceof GuestCredentials) {
                userId = anonymousId;
            } else if (credentials instanceof SimpleCredentials) {
                userId = ((SimpleCredentials) credentials).getUserID();
            } else {
                try {
                    NameCallback callback = new NameCallback("User-ID: ");
                    callbackHandler.handle(new Callback[]{callback});
                    userId = callback.getName();
                } catch (UnsupportedCallbackException e) {
                    log.warn("Credentials- or NameCallback must be supported");
                } catch (IOException e) {
                    log.error("Name-Callback failed: " + e.getMessage());
                }
            }
        }
        if (userId == null && sharedState.containsKey(KEY_LOGIN_NAME)) {
            userId = (String) sharedState.get(KEY_LOGIN_NAME);
        }

        // still no userId -> anonymousID if its has been defined.
        // TODO: check again if correct when used with 'extendedAuth'
        if (userId == null) {
            userId = anonymousId;
        }
        return userId;
    }

    /**
     * Indicate if the given Credentials are considered to be anonymous.
     *
     * @param credentials The Credentials to be tested.
     * @return <code>true</code> if is anonymous; <code>false</code> otherwise.
     */
    protected boolean isAnonymous(Credentials credentials) {
        if (credentials instanceof GuestCredentials) {
            return true;
        } else {
            // TODO: review again. former simple-login-module treated 'null' as anonymous (probably wrong).
            String userId = getUserID(credentials);
            return (anonymousId == null) ? userId == null : anonymousId.equals(userId);
        }
    }


    /**
     * Authentication process associates a Principal to Credentials<br>
     * This method resolves the Principal for the given Credentials. If no valid
     * Principal can be determined, the LoginModule should be ignored.
     *
     * @param credentials Credentials used for to login.
     * @return the principal associated with the given credentials or <code>null</code>.
     */
    protected abstract Principal getPrincipal(Credentials credentials);

    /**
     * @return a Collection of principals that contains the current user
     * principal and all groups it is member of.
     */
    protected Set<Principal> getPrincipals() {
        // use linked HashSet instead of HashSet in order to maintain the order
        // of principals (as in the Subject).
        Set<Principal> principals = new LinkedHashSet<Principal>();
        principals.add(principal);
        PrincipalIterator groups = principalProvider.getGroupMembership(principal);
        while (groups.hasNext()) {
            principals.add(groups.nextPrincipal());
        }
        return principals;
    }

    //--------------------------------------------------------------------------
    /**
     * Returns the admin user id.
     *
     * @return admin user id
     */
    public String getAdminId() {
        return adminId;
    }

    /**
     * Sets the administrator's user id.
     *
     * @param adminId the administrator's user id.
     */
    public void setAdminId(String adminId) {
        this.adminId = adminId;
    }

    /**
     * Returns the anonymous user id.
     *
     * @return anonymous user id
     */
    public String getAnonymousId() {
        return anonymousId;
    }

    /**
     * Sets the anonymous user id.
     *
     * @param anonymousId anonymous user id
     */
    public void setAnonymousId(String anonymousId) {
        this.anonymousId = anonymousId;
    }

    /**
     * Returns the configured name of the principal provider class.
     *
     * @return name of the principal provider class.
     */
    public String getPrincipalProvider() {
        return principalProviderClassName;
    }

    /**
     * Sets the configured name of the principal provider class
     *
     * @param principalProvider Name of the principal provider class.
     */
    public void setPrincipalProvider(String principalProvider) {
        this.principalProviderClassName = principalProvider;
    }

    /**
     * The name of the credentials attribute providing a hint that the
     * credentials should be taken as is and the user requesting access
     * has already been authenticated outside of this LoginModule.
     * <p>
     * This name is configured as the value of the LoginModule configuration
     * parameter <code>trust_credentials_attribute</code>. If the configuration
     * parameter is missing (or empty) the name is not set and this method
     * returns <code>null</code>.
     *
     * @see #isPreAuthenticated(Credentials)
     */
    protected final String getPreAuthAttributeName() {
        return preAuthAttributeName;
    }

    /**
     * Returns <code>true</code> if the credentials should be considered as
     * pre-authenticated and a password check is not required.
     * <p>
     * This base class implementation returns <code>true</code> if the
     * <code>creds</code> object is a SimpleCredentials instance and the
     * configured {@link #getPreAuthAttributeName() trusted
     * credentials property} is set to a non-<code>null</code> value in the
     * credentials attributes.
     * <p>
     * Extensions of this class may overwrite this method to apply more or
     * different checks to the credentials.
     *
     * @param creds The Credentials to check
     *
     * @see #getPreAuthAttributeName()
     */
    protected boolean isPreAuthenticated(final Credentials creds) {
        final String preAuthAttrName = getPreAuthAttributeName();
        return preAuthAttrName != null
            && (creds instanceof SimpleCredentials)
            && ((SimpleCredentials) creds).getAttribute(preAuthAttrName) != null;
    }
}<|MERGE_RESOLUTION|>--- conflicted
+++ resolved
@@ -293,18 +293,11 @@
             return false;
         }
 
-        // check the availability and validity of Credentials
+        // check the availability of Credentials
         Credentials creds = getCredentials();
         if (creds == null) {
             log.debug("No credentials available -> try default (anonymous) authentication.");
-<<<<<<< HEAD
-        } else if (!supportsCredentials(creds)) {
-            log.debug("Unsupported credentials implementation : " + creds.getClass().getName());
-            return false;
-=======
->>>>>>> 44214840
-        }
-        
+        }
         try {
             Principal userPrincipal = getPrincipal(creds);
             if (userPrincipal == null) {
@@ -527,7 +520,7 @@
      * authentication-extension of an already authenticated {@link Subject} into
      * accout.
      * <p/>
-     * Therefore the credentials are retrieved as follows:
+     * Therefore the credentials are searchred as follows:
      * <ol>
      * <li>Test if the shared state contains credentials.</li>
      * <li>Ask CallbackHandler for Credentials with using a {@link
@@ -549,9 +542,14 @@
             try {
                 CredentialsCallback callback = new CredentialsCallback();
                 callbackHandler.handle(new Callback[]{callback});
-                credentials = callback.getCredentials();
-                if (credentials != null && supportsCredentials(credentials)) {
-                    sharedState.put(KEY_CREDENTIALS, credentials);                    
+                Credentials creds = callback.getCredentials();
+                if (null != creds) {
+                    if (supportsCredentials(creds)) {
+                       credentials = creds;
+                    }
+                    if (credentials != null) {
+                        sharedState.put(KEY_CREDENTIALS, credentials);
+                    }
                 }
             } catch (UnsupportedCallbackException e) {
                 log.warn("Credentials-Callback not supported try Name-Callback");
